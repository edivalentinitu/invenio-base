## This file is part of Invenio.
## Copyright (C) 2006, 2007, 2008, 2009, 2010, 2011 CERN.
##
## Invenio is free software; you can redistribute it and/or
## modify it under the terms of the GNU General Public License as
## published by the Free Software Foundation; either version 2 of the
## License, or (at your option) any later version.
##
## Invenio is distributed in the hope that it will be useful, but
## WITHOUT ANY WARRANTY; without even the implied warranty of
## MERCHANTABILITY or FITNESS FOR A PARTICULAR PURPOSE.  See the GNU
## General Public License for more details.
##
## You should have received a copy of the GNU General Public License
## along with Invenio; if not, write to the Free Software Foundation, Inc.,
## 59 Temple Place, Suite 330, Boston, MA 02111-1307, USA.

"""Unit tests for the webinterface module."""

__revision__ = "$Id$"

<<<<<<< HEAD
=======
from invenio.testutils import InvenioTestCase
import cgi
>>>>>>> 4a9242ec

import cgi
from invenio.config import CFG_SITE_LANG
from invenio.importutils import lazy_import
from invenio.testutils import make_test_suite, run_test_suite, InvenioTestCase

# SLIPPERY SLOPE AHEAD
#
# Trick mod_python into believing there is already an _apache module
# available, which is used only for its parse_qs functions anyway.
#
# This must be done early, as many imports somehow end up importing
# apache in turn, which makes the trick useless.


class _FakeApache(object):

    SERVER_RETURN = 'RETURN'

    def __init__(self):
        self.table = None
        self.log_error = None
        self.table = None
        self.config_tree = None
        self.server_root = None
        self.mpm_query = lambda dummy: False
        self.exists_config_define = None
        self.stat = None
        self.AP_CONN_UNKNOWN = None
        self.AP_CONN_CLOSE = None
        self.AP_CONN_KEEPALIVE = None
        self.APR_NOFILE = None
        self.APR_REG = None
        self.APR_DIR = None
        self.APR_CHR = None
        self.APR_BLK = None
        self.APR_PIPE = None
        self.APR_LNK = None
        self.APR_SOCK = None
        self.APR_UNKFILE = None

    def parse_qs(self, *args, **kargs):
        return cgi.parse_qs(*args, **kargs)

    def parse_qsl(self, *args, **kargs):
        return cgi.parse_qsl(*args, **kargs)

class _FakeReq(object):

    def __init__(self, q):
        self.args = q
        self.method = "GET"
        return

FieldStorage = lazy_import('invenio.webinterface_handler_wsgi_utils:FieldStorage')
# --------------------------------------------------

webinterface_handler = lazy_import('invenio.webinterface_handler')


class TestWashArgs(InvenioTestCase):
    """webinterface - Test for washing of URL query arguments"""

    def _check(self, query, default, expected):
        req = _FakeReq(query)
        form = FieldStorage(req, keep_blank_values=True)
        result = webinterface_handler.wash_urlargd(form, default)

        if not 'ln' in expected:
            expected['ln'] = CFG_SITE_LANG

        self.failUnlessEqual(result, expected)

    def test_single_string(self):
        """ webinterface - check retrieval of a single string field """

        default = {'c': (str, 'default')}

        self._check('c=Test1', default, {'c': 'Test1'})
        self._check('d=Test1', default, {'c': 'default'})
        self._check('c=Test1&c=Test2', default, {'c': 'Test1'})

    def test_string_list(self):
        """ webinterface - check retrieval of a list of values """

        default = {'c': (list, ['default'])}

        self._check('c=Test1', default, {'c': ['Test1']})
        self._check('c=Test1&c=Test2', default, {'c': ['Test1', 'Test2']})
        self._check('d=Test1', default, {'c': ['default']})

    def test_int_casting(self):
        """ webinterface - check casting into an int. """

        default = {'jrec': (int, -1)}

        self._check('jrec=12', default, {'jrec': 12})
        self._check('jrec=', default, {'jrec': -1})
        self._check('jrec=foo', default, {'jrec': -1})
        self._check('jrec=foo&jrec=1', default, {'jrec': -1})
        self._check('jrec=12&jrec=foo', default, {'jrec': 12})


TEST_SUITE = make_test_suite(TestWashArgs,)

if __name__ == "__main__":
    run_test_suite(TEST_SUITE)<|MERGE_RESOLUTION|>--- conflicted
+++ resolved
@@ -1,5 +1,5 @@
 ## This file is part of Invenio.
-## Copyright (C) 2006, 2007, 2008, 2009, 2010, 2011 CERN.
+## Copyright (C) 2006, 2007, 2008, 2009, 2010, 2011, 2013 CERN.
 ##
 ## Invenio is free software; you can redistribute it and/or
 ## modify it under the terms of the GNU General Public License as
@@ -19,11 +19,6 @@
 
 __revision__ = "$Id$"
 
-<<<<<<< HEAD
-=======
-from invenio.testutils import InvenioTestCase
-import cgi
->>>>>>> 4a9242ec
 
 import cgi
 from invenio.config import CFG_SITE_LANG
