--- conflicted
+++ resolved
@@ -110,7 +110,7 @@
         self.__errors = environ['wsgi.errors']
         self.__headers_in = table([])
         self.__tainted = False
-        self.__is_https = int(guess_scheme(self.__environ) == 'https')
+        self.__is_https = self.__environ.get('wsgi.url_scheme') == 'https'
         self.__replace_https = False
         self.track_writings = False
         self.__what_was_written = ""
@@ -311,11 +311,7 @@
             del self.__headers['content-length']
 
     def is_https(self):
-<<<<<<< HEAD
         return self.__is_https
-=======
-        return self.__environ.get('wsgi.url_scheme') == 'https'
->>>>>>> 53d8903f
 
     def get_method(self):
         return self.__environ['REQUEST_METHOD']
