--- conflicted
+++ resolved
@@ -1932,413 +1932,6 @@
    cursor: pointer;
    color: blue;
 }
-<<<<<<< HEAD
-=======
-/* end of WebSubmit module */
-
-/* BibEdit module */
-/* BibEdit - old interface */
-.bibEditTable{
-   background: #ececec;
-   border: 0px;
-   padding: 0px;
-   border-collapse: collapse;
-}
-.bibEditTable th{
-   background: #ccc;
-   text-align: left;
-   padding: 5px;
-}
-.bibEditCellRight{
-   font-size: small;
-   text-align: right;
-   padding: 0px;
-}
-.bibEditCellTag{
-   font-size: small;
-   text-align: right;
-   vertical-align: top;
-   padding: 2px 5px 2px 5px;
-   font-weight: bold;
-}
-.bibEditHistView{
-   float: left;
-   margin: 0px 10px 5px 0px;
-   width: 70%;
-}
-.bibEditHistCompare{
-   float: left;
-   margin: 0px 10px 5px 0px;
-   font-size: small;
-   width: 70%;
-}
-.bibEditHistForms{
-   margin: 5px 0px 5px 10px;
-}
-/* BibEdit - new interface */
-.bibEditBtnBold {
-  font-weight: bold
-}
-
-.bibEditImgCtrlEnabled {
-  cursor: pointer;
-  opacity: 1.0;
-  vertical-align: bottom;
-}
-.bibEditImgCtrlDisabled {
-  cursor: default;
-  opacity: 0.4;
-  vertical-align: bottom;
-}
-
-#bibEditTable {
-  background-color: rgb(255, 255, 255);
-  border: 1px solid #A1A1A1;
-  border-collapse: collapse;
-  width: 100%;
-}
-.bibEditColFieldBox {
-  min-width: 14px;
-  max-width: 14px;
-  width: 14px;
-}
-#bibEditColFieldTag {
-  min-width: 48px;
-  max-width: 100px;
-  width: 48px;
-  border-right: 1px solid #A1A1A1;
-}
-#bibEditColSubfieldTag {
-  width: 28px;
-  min-width: 28px;
-  max-width: 80px;
-  border-right: 1px solid #A1A1A1;
-}
-#bibEditColSubfieldAdd {
-  width: 16px;
-  min-width: 16px;
-  max-width: 16px;
-}
-#bibEditTable .bibEditCellContent:hover,
-#bibEditTable .bibEditCellContentProtected:hover{
-  background: lightyellow;
-}
-#bibEditTable .bibEditFieldColored {
-  background-color: rgb(235, 235, 235);
-  border: 1px solid #A1A1A1;
-}
-#bibEditTable .bibEditSelected {
-  background: lightblue;
-}
-#bibEditTable .bibEditVolatileSubfield {
-  color: grey;
-}
-#bibEditTable td {
-  padding: 1px 1px;
-  font-size: 0.8em;
-}
-#bibEditTable .bibEditCellField,
-#bibEditTable .bibEditCellFieldTag,
-#bibEditTable .bibEditCellSubfield,
-#bibEditTable .bibEditCellSubfieldTag {
-  vertical-align: top;
-}
-#bibEditTable .bibEditCellFieldTag {
-  font-weight: bold;
-}
-#bibEditTable .bibEditCellContentProtected {
-  font-weight: bold;
-}
-#bibEditTable .bibEditCellAddSubfields {
-  vertical-align: bottom;
-}
-#bibEditTable img {
-  cursor: pointer;
-}
-#bibEditTable .bibEditBtnMoveSubfieldUp {
-  float: left;
-}
-#bibEditTable .bibEditBtnMoveSubfieldDown {
-  float: right;
-}
-#bibEditTable input[type="text"]:not(.bibEditInputError){
-  border: 2px inset grey;
-}
-#bibEditTable input[type="checkbox"] {
-  margin: 1px 0px 0px;
-  padding: 0px;
-}
-#bibEditTable .bibEditBtnClear {
-  margin-left: 20px;
-}
-#bibEditTable .bibEditTxtTag {
-  width: 34px;
-}
-#bibEditTable .bibEditTxtInd {
-  width: 14px;
-}
-#bibEditTable .bibEditCellAddSubfieldCode {
-  text-align: right;
-}
-#bibEditTable .bibEditTxtSubfieldCode {
-  width: 14px;
-}
-#bibEditTable .bibEditTxtValue {
-  width: 100%;
-}
-#bibEditTable .bibEditInputError {
-  border: 2px solid red;
-}
-#bibEditMessage {
-  background: rgb(250, 209, 99);
-}
-
-.bibEditAddFieldManipulationsBar {
-    display: table;
-}
-.bibEditAddFieldFormSelectTemplate {
-    display: table-cell;
-    width: 400px;
-}
-.bibEditAddFieldFormCreateSimilar {
-    display: table-cell;
-}
-
-.bibeditscrollArea {
-    width: 200px;
-    height: 75px;
-    padding-left: 5px;
-    padding-right: 5px;
-    border-color: #6699CC;
-    border-width: 1px;
-    border-style: solid;
-    float: left;
-    overflow: auto;
-}
-
-.bibeditscrollArea ul {
-    margin-top: 0px;
-    margin-bottom: 0px;
-    list-style: none;
-    margin-left: 0;
-    padding-left: 0;
-}
-
-.bibeditHPCorrection{
-    border-width: 1px;
-    background-color: #FAEBD7;
-    font-size: smaller;
-    border-style: groove;
-    display: inline-block;
-    border-color: RosyBrown;
-    margin:5px 3px 3px 5px;
-    padding: 2px;
-}
-
-#bibeditHPChanges{
-    overflow-y: auto;
-    overflow-x: hidden;
-    max-height: 150px;
-}
-
-.bibeditHPHiddenElement{
-    visibility: hidden;
-    display: none;
-}
-
-.bibeditHPPanelEntry{
-    border-width: 1px;
-    border-style: dotted;
-    display: table;
-    background-color: #feffff;
-    border-color: #cbcccc;
-    margin-bottom: 5px;
-}
-
-.bibeditHPContentPreviewBox {
-    position: absolute;
-    z-index:0;
-    border-style: dotted;
-    border-width: 1px;
-    background-color: #fefeff;
-    top: 0px;
-    height: 500px;
-    overflow: auto;
-    width: 500px;
-}
-
-.bibeditHPControl{
-    display:table-cell;
-    width:20%;
-    margin:0px;
-}
-.bibeditHPEntryNumber{
-    display: table-cell;
-    width: 80%;
-}
-
-.bibeditHPEntryDateSection{
-    font-size: smaller;
-    width: 60%;
-    margin: 0px;
-    display: table-cell;
-}
-
-.bibeditHPDetailsOpener{
-    display: table-cell;
-    width: 20%;
-}
-.bibeditHPInformationsSection{
-
-}
-
-.bibeditHPDetailsOpener{
-    display: table-cell;
-}
-
-.bibeditHPEntryControlsPanel{
-    display: table-row;
-}
-
-.bibeditHPEntryRow1{
-    display: table-row;
-}
-
-.bibeditHPEntryRow2{
-    display: table-row;
-}
-
-.bibeditHPEntryCol1{
-    display: table-cell;
-}
-
-.bibeditHPEntryCol2{
-    display: table-cell;
-    max-width: 28px;
-    min-width: 28px;
-    margin: 0px;
-}
-
-.bibeditHPPanelEntryDisabled {
-    background-color: #eeeeee;
-    color: #BBBBBB;
-}
-
-.bibEditRevHistorySelectedEntry{
-    background-color: #cccccc;
-    display: table-row;
-}
-
-.bibEditRevHistoryEntry{
-    background-color: #efefef;
-    display: table-row;
-}
-
-.bibEditRevHistoryEntryContent{
-    display: table-cell;
-    font-size: 80%;
-}
-
-.bibEditRevHistoryEntryControls{
-    display: table-cell;
-}
-
-.bibEditRevHistoryLink{
-    display: table-cell;
-    border-style: none;
-}
-
-.bibEditRevHistoryLinkImg{
-    border-width: 0px;
-    border-style: none;
-}
-.bibEditRevHistoryMenuSection{
-    max-height: 200px;
-    overflow-y: auto;
-    overflow-x: hidden;
-}
-
-.bibEditHiddenElement {
-    display: none;
-}
-
-.bibEditURPreviewBox {
-    border-color: #dddddd;
-    border-style: dotted;
-}
-.bibEditURPairRow {
-    background-color: white;
-}
-
-.bibEditUROddRow {
-    background-color: #eeeeee;
-}
-
-.bibEditURPreviewHeader{
-    font-weight: bolder;
-}
-
-.bibEditURDescHeader{
-    font-weight: bolder;
-}
-
-.bibEditURDescEmptyCell{
-    width:20px;
-}
-
-.bibEditURDescChar{
-    font-style: italic;
-}
-
-.bibEditURDescVal{
-}
-
-.bibEditURMenuSection{
-    display: table-row;
-    width: 138px;
-    max-width: 138px;
-    overflow: visible;
-}
-
-.bibEditURDetailsSection{
-    display: table-cell;
-    max-width: 64px;
-    width: 64px;
-}
-
-.bibEditURPreviewBox{
-    max-width: 138px;
-    width: 138px;
-}
-
-.bibEditURDescEntry {
-    max-width: 138px;
-    width: 138px;
-    max-height: 20px;
-    overflow: visible;
-}
-
-.bibEditURDescEntryDetails {
-    position: relative;
-    left: 138px;
-    top: -20px;
-    overflow: visible;
-    background-color: white;
-    border-style: dotted;
-    border-width: 1px;
-    width: 300px;
-}
-
-.bibEditURDescEntrySelected{
-    background-color: #aaaaaa;
-}
-
-.bibEditBibCircPanel{
-    font-weight: normal;
-}
-
-/* end of BibEdit module */
->>>>>>> 4d3b9cc1
 
 /* end of WebSubmit module */
 /* BibMerge module */
@@ -3271,7 +2864,6 @@
     border: solid 1px #000000;
 }
 
-<<<<<<< HEAD
 .bibHarvestPagerNavigationBar{
     display: table-row;
 }
@@ -3296,10 +2888,6 @@
 
 .bibHarvestPagerPage{
 
-}
-
-/* end of invenio.css */
-=======
 /* WebComment Refactor */
 
 .webcomment_review_title_table {
@@ -3679,4 +3267,3 @@
 }
 
 /* end of invenio.css */
->>>>>>> 4d3b9cc1
